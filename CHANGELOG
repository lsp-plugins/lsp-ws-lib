--- conflicted
+++ resolved
@@ -3,10 +3,7 @@
 *******************************************************************************
 
 === 1.0.29 ===
-<<<<<<< HEAD
-=======
 * Added experimental support of MacOS with Cairo and Freetype libraries.
->>>>>>> a38d415c
 * Implemented ws::IDisplay::get_file_descriptor method for obtaining event loop
   descriptor for Unix-based systems that use X11 protocol
 
